import Base: Base, IOContext, string, join, sprint
IOContext(io::IO, KV::Pair) = IOContext(io, Base.Pair(KV[1], KV[2]))
length(s::String) = Base.length(s)
^(s::String, i::Int) = Base.:^(s, i)

function Base.show(io::IO, cfg::CFG)
    foreach(pairs(cfg.blocks)) do (idx, block)
        Base.println("$idx\t=>\t", join(block.succs, ", "))
    end
end

print_ssa(io::IO, val) = isa(val, SSAValue) ? Base.print(io, "%$(val.id)") :
                         isa(val, Argument) ? Base.print(io, "%%$(val.n)") : Base.print(io, val)
function print_node(io::IO, idx, stmt, used, maxsize; color = true, print_typ=true)
    if idx in used
        pad = " "^(maxsize-length(string(idx)))
        Base.print(io, "%$idx $pad= ")
    else
        Base.print(io, " "^(maxsize+4))
    end
    if isa(stmt, PhiNode)
        args = map(1:length(stmt.edges)) do i
            e = stmt.edges[i]
            v = !isassigned(stmt.values, i) ? "#undef" :
                sprint() do io′
                    print_ssa(io′, stmt.values[i])
                end
            "$e => $v"
        end
<<<<<<< HEAD
        Base.print(io, "φ ", '(', join(args, ", "), ')')
=======
        print(io, "φ ", '(', join(args, ", "), ')')
    elseif isa(stmt, PhiCNode)
        print(io, "φᶜ ", '(', join(map(x->sprint(print_ssa, x), stmt.values), ", "), ')')
>>>>>>> a6726f14
    elseif isa(stmt, PiNode)
        Base.print(io, "π (")
        print_ssa(io, stmt.val)
        Base.print(io, ", ")
        if color
            Base.printstyled(io, stmt.typ, color=:red)
        else
            Base.print(io, stmt.typ)
        end
<<<<<<< HEAD
        Base.print(io, ")")
=======
        print(io, ")")
    elseif isa(stmt, UpsilonNode)
        print(io, "ϒ (")
        isdefined(stmt, :val) ?
            print_ssa(io, stmt.val) :
            print(io, "#undef")
        print(io, ")")
>>>>>>> a6726f14
    elseif isa(stmt, ReturnNode)
        if !isdefined(stmt, :val)
            Base.print(io, "unreachable")
        else
            Base.print(io, "return ")
            print_ssa(io, stmt.val)
        end
    elseif isa(stmt, GotoIfNot)
        Base.print(io, "goto ", stmt.dest, " if not ")
        print_ssa(io, stmt.cond)
    elseif isexpr(stmt, :call)
        print_ssa(io, stmt.args[1])
        Base.print(io, "(")
        Base.print(io, join(map(arg->sprint(io->print_ssa(io, arg)), stmt.args[2:end]), ", "))
        Base.print(io, ")")
        if print_typ && stmt.typ !== Any
            Base.print(io, "::$(stmt.typ)")
        end
    elseif isexpr(stmt, :new)
        Base.print(io, "new(")
        Base.print(io, join(map(arg->sprint(io->print_ssa(io, arg)), stmt.args), ", "))
        Base.print(io, ")")
    else
        Base.print(io, stmt)
    end
end

function Base.show(io::IO, code::IRCode)
    io = IOContext(io, :color=>true)
    used = IdSet{Int}()
    Base.println(io, "Code")
    foreach(stmt->scan_ssa_use!(used, stmt), code.stmts)
    foreach(((_a, _b, node, _d),) -> scan_ssa_use!(used, node), code.new_nodes)
    if isempty(used)
        maxsize = 0
    else
        maxused = maximum(used)
        maxsize = length(string(maxused))
    end
    cfg = code.cfg
    max_bb_idx_size = length(string(length(cfg.blocks)))
    bb_idx = 1
    perm = sortperm(code.new_nodes, by = x->x[1])
    new_nodes_perm = Iterators.Stateful(perm)
    for idx in eachindex(code.stmts)
        if !isassigned(code.stmts, idx)
            # This is invalid, but do something useful rather
            # than erroring, to make debugging easier
            printstyled(:red, "UNDEF\n")
            continue
        end
        stmt = code.stmts[idx]
        bbrange = cfg.blocks[bb_idx].stmts
        bbrange = bbrange.first:bbrange.last
        bb_pad = max_bb_idx_size - length(string(bb_idx))
        bb_start_str = string("$(bb_idx) ",length(cfg.blocks[bb_idx].preds) <= 1 ? "─" : "┄",  "─"^(bb_pad)," ")
        if idx != last(bbrange)
            if idx == first(bbrange)
                Base.print(io, bb_start_str)
            else
                Base.print(io, "│  "," "^max_bb_idx_size)
            end
        end
        print_sep = false
        if idx == last(bbrange)
            print_sep = true
        end
        floop = true
        while !isempty(new_nodes_perm) && code.new_nodes[peek(new_nodes_perm)][1] == idx
            node_idx = popfirst!(new_nodes_perm)
            _, reverse_affinity, typ, node, line = code.new_nodes[node_idx]
            node_idx += length(code.stmts)
            if print_sep
                if floop
                    Base.print(io, bb_start_str)
                else
                    Base.print(io, "│  "," "^max_bb_idx_size)
                end
            end
            print_sep = true
            floop = false
            print_ssa_typ = !isa(node, PiNode) && node_idx in used
            Base.with_output_color(:yellow, io) do io′
                print_node(io′, node_idx, node, used, maxsize; color = false,
                    print_typ=!print_ssa_typ || (isa(node, Expr) && typ != node.typ))
            end
            if print_ssa_typ
                Base.printstyled(io, "::$(typ)", color=:red)
            end
            Base.println(io)
        end
        if print_sep
            if idx == first(bbrange) && floop
                Base.print(io, bb_start_str)
            else
                Base.print(io, idx == last(bbrange) ? string("└", "─"^(1+max_bb_idx_size), " ") :
                    string("│  ", " "^max_bb_idx_size))
            end
        end
        if idx == last(bbrange)
            bb_idx += 1
        end
        if !isassigned(code.types, idx)
            # Again, this is an error, but can happen if passes don't update their type information
            printstyled(io, "::UNDEF", color=:red)
            println(io)
            continue
        end
        typ = code.types[idx]
        print_ssa_typ = !isa(stmt, PiNode) && idx in used
        print_node(io, idx, stmt, used, maxsize,
            print_typ=!print_ssa_typ || (isa(stmt, Expr) && typ != stmt.typ))
        if print_ssa_typ
            Base.printstyled(io, "::$(typ)", color=:red)
        end
        Base.println(io)
    end
end<|MERGE_RESOLUTION|>--- conflicted
+++ resolved
@@ -27,13 +27,9 @@
                 end
             "$e => $v"
         end
-<<<<<<< HEAD
         Base.print(io, "φ ", '(', join(args, ", "), ')')
-=======
-        print(io, "φ ", '(', join(args, ", "), ')')
     elseif isa(stmt, PhiCNode)
-        print(io, "φᶜ ", '(', join(map(x->sprint(print_ssa, x), stmt.values), ", "), ')')
->>>>>>> a6726f14
+        Base.print(io, "φᶜ ", '(', join(map(x->sprint(print_ssa, x), stmt.values), ", "), ')')
     elseif isa(stmt, PiNode)
         Base.print(io, "π (")
         print_ssa(io, stmt.val)
@@ -43,17 +39,13 @@
         else
             Base.print(io, stmt.typ)
         end
-<<<<<<< HEAD
         Base.print(io, ")")
-=======
-        print(io, ")")
     elseif isa(stmt, UpsilonNode)
-        print(io, "ϒ (")
+        Base.print(io, "ϒ (")
         isdefined(stmt, :val) ?
             print_ssa(io, stmt.val) :
-            print(io, "#undef")
-        print(io, ")")
->>>>>>> a6726f14
+            Base.print(io, "#undef")
+        Base.print(io, ")")
     elseif isa(stmt, ReturnNode)
         if !isdefined(stmt, :val)
             Base.print(io, "unreachable")
