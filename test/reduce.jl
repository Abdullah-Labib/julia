--- conflicted
+++ resolved
@@ -87,17 +87,14 @@
 @test mapreduce(abs2, *, Float64[]) === 1.0
 @test mapreduce(abs2, max, Float64[]) === 0.0
 @test mapreduce(abs, max, Float64[]) === 0.0
-<<<<<<< HEAD
 @test mapreduce(abs2, min, Float64[]) === Inf
 @test mapreduce(abs, min, Float64[]) === Inf
 @test_throws ArgumentError mapreduce(abs2, &, Float64[])
 @test_throws ArgumentError mapreduce(abs2, |, Float64[])
-=======
 @test_throws ["reducing over an empty collection is not allowed",
               "consider supplying `init`"] mapreduce(abs2, &, Float64[])
 @test_throws str -> !occursin("Closest candidates are", str) mapreduce(abs2, &, Float64[])
 @test_throws "reducing over an empty collection is not allowed" mapreduce(abs2, |, Float64[])
->>>>>>> b9378fda
 
 # mapreduce() type stability
 @test typeof(mapreduce(*, +, Int8[10])) ===
